package neureka.calculus.environment.operations.other;

import neureka.Tsr;
import neureka.acceleration.Device;
import neureka.autograd.ADAgent;
import neureka.calculus.Function;
import neureka.calculus.environment.OperationType;
import neureka.calculus.environment.implementations.GenericImplementation;
import neureka.calculus.factory.assembly.FunctionBuilder;
import neureka.calculus.factory.components.FunctionConstant;


public class Reshape extends OperationType
{

    public Reshape(){

        super(
                "", ",", -1,
                true,
                false,
                false,
                false,
                false
        );

<<<<<<< HEAD
        GenericImplementation implementation = new GenericImplementation(
                call -> true,
                call -> false,
                (call, goDeeperWith)->
                {
                    Tsr[] inputs = call.getTensors();
                    Device device = call.getDevice();
                    int d = call.getDerivativeIndex();
                    OperationType type = call.getType();

                    //inputs = _src_acti(inputs, j, -1, 0);
                    int[] newForm = new int[inputs.length - 1];
                    for ( int i = 0; i < inputs.length - 1; i++ ) {
                        newForm[i] = (int) Tsr.IO.getFrom(inputs[i], 0);//_src.get(i).call(inputs)
                    }
                    if ( d >= 0 ) {//reverse reshape:
                        int reverseLength = 0;
                        for ( int e : newForm ) {
                            if ( e >= 0 ) reverseLength++;
                        }
                        int[] reversed = new int[reverseLength];
                        int reshape_i = 0;
                        int reverse_i = 0;
                        while ( reverse_i < reverseLength ) {
                            if ( newForm[ reshape_i ] >= 0 ) {
                                reversed[ newForm[reshape_i] ] = reshape_i;
                                reverse_i++;
                            }
                            reshape_i++;
                        }
                        newForm = reversed;
                    }
                    Tsr t = inputs[inputs.length - 1];
                    return Tsr.Exec.reshaped( t, newForm, true );
                },
                call -> {
                    Tsr[] tsrs = call.getTensors();
                    Device device = call.getDevice();
                    if ( tsrs[0] == null ) // Creating a new tensor:
                    {
                        int[] shp = tsrs[1].getNDConf().shape();
                        Tsr output = new Tsr( shp, 0.0 );
                        output.setIsVirtual( false );
                        device.add(output);
                        tsrs[0] = output;
                    }
                    return call;
                }
        );
        setImplementation(
                GenericImplementation.class,
                implementation
=======
        setStringifier(
            children -> {
                java.util.function.Function<String, Boolean> isConstantNumeric = (s)->{
                    try {
                        Double.parseDouble(s);
                        return true;
                    } catch (Exception e) { return false; }
                };
                StringBuilder reconstructed = new StringBuilder();
                reconstructed.insert(0, "[");
                for ( int i = 0; i < children.size(); ++i ) {
                    if ( i == children.size() - 1 ) {
                        reconstructed.append("]:(").append(
                                ( isConstantNumeric.apply(children.get(i)) )
                                        ? children.get(i).split("\\.")[0]
                                        : children.get(i)
                        ).append(")");
                    } else {
                        reconstructed.append(
                                ( isConstantNumeric.apply(children.get(i)) )
                                        ? children.get(i).split("\\.")[0]
                                        : children.get(i));
                    }
                    if ( i < children.size() - 2 ) {
                        reconstructed.append(",");
                    }
                }
                return "(" + reconstructed + ")";
            }
>>>>>>> 26123685
        );

    }

    @Override
    public ADAgent getADAgentOf(Function f, Tsr[] inputs, int i, boolean forward){
        if(forward){
            throw new IllegalArgumentException("Reshape operation does not support forward-AD!");
        }
        return new ADAgent(
                ()->null,
                (t, derivative) -> FunctionBuilder.build(f.toString(), false).derive(new Tsr[]{derivative},0),
                (t, error) -> FunctionBuilder.build(f.toString(), false).derive(new Tsr[]{error},0)
        );
    }



}<|MERGE_RESOLUTION|>--- conflicted
+++ resolved
@@ -1,14 +1,11 @@
 package neureka.calculus.environment.operations.other;
 
 import neureka.Tsr;
-import neureka.acceleration.Device;
 import neureka.autograd.ADAgent;
 import neureka.calculus.Function;
 import neureka.calculus.environment.OperationType;
-import neureka.calculus.environment.implementations.GenericImplementation;
 import neureka.calculus.factory.assembly.FunctionBuilder;
 import neureka.calculus.factory.components.FunctionConstant;
-
 
 public class Reshape extends OperationType
 {
@@ -24,60 +21,6 @@
                 false
         );
 
-<<<<<<< HEAD
-        GenericImplementation implementation = new GenericImplementation(
-                call -> true,
-                call -> false,
-                (call, goDeeperWith)->
-                {
-                    Tsr[] inputs = call.getTensors();
-                    Device device = call.getDevice();
-                    int d = call.getDerivativeIndex();
-                    OperationType type = call.getType();
-
-                    //inputs = _src_acti(inputs, j, -1, 0);
-                    int[] newForm = new int[inputs.length - 1];
-                    for ( int i = 0; i < inputs.length - 1; i++ ) {
-                        newForm[i] = (int) Tsr.IO.getFrom(inputs[i], 0);//_src.get(i).call(inputs)
-                    }
-                    if ( d >= 0 ) {//reverse reshape:
-                        int reverseLength = 0;
-                        for ( int e : newForm ) {
-                            if ( e >= 0 ) reverseLength++;
-                        }
-                        int[] reversed = new int[reverseLength];
-                        int reshape_i = 0;
-                        int reverse_i = 0;
-                        while ( reverse_i < reverseLength ) {
-                            if ( newForm[ reshape_i ] >= 0 ) {
-                                reversed[ newForm[reshape_i] ] = reshape_i;
-                                reverse_i++;
-                            }
-                            reshape_i++;
-                        }
-                        newForm = reversed;
-                    }
-                    Tsr t = inputs[inputs.length - 1];
-                    return Tsr.Exec.reshaped( t, newForm, true );
-                },
-                call -> {
-                    Tsr[] tsrs = call.getTensors();
-                    Device device = call.getDevice();
-                    if ( tsrs[0] == null ) // Creating a new tensor:
-                    {
-                        int[] shp = tsrs[1].getNDConf().shape();
-                        Tsr output = new Tsr( shp, 0.0 );
-                        output.setIsVirtual( false );
-                        device.add(output);
-                        tsrs[0] = output;
-                    }
-                    return call;
-                }
-        );
-        setImplementation(
-                GenericImplementation.class,
-                implementation
-=======
         setStringifier(
             children -> {
                 java.util.function.Function<String, Boolean> isConstantNumeric = (s)->{
@@ -107,7 +50,6 @@
                 }
                 return "(" + reconstructed + ")";
             }
->>>>>>> 26123685
         );
 
     }
